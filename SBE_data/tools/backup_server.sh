--- conflicted
+++ resolved
@@ -81,10 +81,6 @@
   BID=$(( CURRENT_MONTH % BMONTHS ))
   PERIOD="monthly"
 elif [[ $@ =~ "--latest" ]]; then
-<<<<<<< HEAD
-=======
-  BID=$(( CURRENT_WEEK % BWEEKS ))
->>>>>>> 1cddd244
   PERIOD="latest"
   TYPE="tar"
 else
@@ -319,7 +315,7 @@
 
 # Create
 tar_backup () {
-   echo "Tar Latest Backup"
+   echo "Tar latest Backup"
    ssh -p ${PORT} ${USER}@${SERVER} tar czf - ${SHARE} > ${sdir}.mounted/latest.tar.gz
 }
 
