--- conflicted
+++ resolved
@@ -38,8 +38,6 @@
 while [ "$st" -ge "$stmax" ]
 do
 
-<<<<<<< HEAD
-=======
     if [ ! -f ${reports}SBE-queue ]; then
         echo "$$; $(date); ${name};" >> ${reports}SBE-queue
     else
@@ -49,75 +47,11 @@
     fi
 
     queue=$(sed -n $(($(cat ${reports}SBE-queue-run | wc -l) + 1))p ${reports}SBE-queue);
->>>>>>> def1ed15
-
-    # Check if there's already a job for this server
-    execution=true
+
+
+    # Check if first to $stmax in queue exists
     while read rline
     do
-<<<<<<< HEAD
-        runq=$(awk -F";" '{print $3}' <<< $rline)
-	runq=$(sed 's/ //g' <<< $runq)
-        if [[ "${name}" == "${runq}" ]]; then execution=false; fi
-    done < /tmp/SBE-queue
-    while read rline
-    do
-        runq=$(awk -F";" '{print $3}' <<< $rline)
-	runq=$(sed 's/ //g' <<< $runq)
-        if [[ "${name}" == "${runq}" ]]; then execution=false; fi
-    done < /tmp/SBE-queue-run
-
-
-    # And end script if it is so
-    if [[ $execution == true ]]; then
-
-	    if [ ! -f /tmp/SBE-queue ]; then
-		echo "$$; $(date); ${name};" >> /tmp/SBE-queue
-	    else
-		if ! cat /tmp/SBE-queue | grep $$ &> /dev/null; then
-		    echo "$$; $(date); ${name};" >> /tmp/SBE-queue
-		fi
-	    fi
-
-	    queue=$(sed -n $(($(cat /tmp/SBE-queue-run | wc -l) + 1))p /tmp/SBE-queue);
-
-
-
-	    # Check if first to $stmax in queue exists
-	    while read rline
-	    do
-		runq=$(awk -F";" '{print $1}' <<< $rline)
-		# Check if first in queue exists
-		if [ ! -e /proc/${runq} -a /proc/${runq}/exe ]; then
-		    sed -i "/^$runq;.*$/d" /tmp/SBE-queue
-		    sed -i '/^$/d' /tmp/SBE-queue
-		fi
-	    done < /tmp/SBE-queue
-
-	    while read rline
-	    do
-		runq=$(awk -F";" '{print $1}' <<< $rline)
-		if [ ! -e /proc/${runq} -a /proc/${runq}/exe ]; then
-		    sed -i "/^$runq;.*$/d" /tmp/SBE-queue-run
-		    sed -i '/^$/d' /tmp/SBE-queue-run
-		fi
-	    done < /tmp/SBE-queue-run
-
-
-	    # End loop if queue exists and queue run count is less then stmax
-	    if [[ $queue =~ "$$;" ]]; then
-		if [ -f /tmp/SBE-queue-run ]; then
-		    st=$(cat /tmp/SBE-queue-run | wc -l)
-		else
-		    st=1
-		fi
-	    fi
-
-	    # Sleep if in queue
-	    if [ $st -ge $stmax ]; then
-		sleep 2
-	    fi
-=======
         runq=$(awk -F";" '{print $1}' <<< $rline)
         # Check if first in queue exists
         if [ ! -e /proc/${runq} -a /proc/${runq}/exe ]; then
@@ -144,11 +78,12 @@
             st=1
         fi
     fi
->>>>>>> def1ed15
-
-    else
-	exit 1
-    fi
+
+    # Sleep if in queue
+    if [ $st -ge $stmax ]; then
+        sleep 2
+    fi
+
 done
 
 cID=$$
